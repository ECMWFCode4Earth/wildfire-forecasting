--- conflicted
+++ resolved
@@ -204,20 +204,14 @@
         FORCING_STD_T2,
         FORCING_STD_WSPEED,
         FORCING_STD_RH,
-<<<<<<< HEAD
         FORCING_STD_SKT,
-=======
         FORCING_STD_SWVL1,
->>>>>>> 666f477e
         FORCING_MEAN_WSPEED,
         FORCING_MEAN_TP,
         FORCING_MEAN_T2,
         FORCING_MEAN_RH,
-<<<<<<< HEAD
-        FORCING_MEAN_SKT
-=======
+        FORCING_MEAN_SKT,
         FORCING_MEAN_SWVL1
->>>>>>> 666f477e
     )
 
     hparams.inp_mean = {
@@ -225,22 +219,16 @@
         "tp": FORCING_MEAN_TP,
         "t2": FORCING_MEAN_T2,
         "rh": FORCING_MEAN_RH,
-<<<<<<< HEAD
         "skt": FORCING_MEAN_SKT,
-=======
         "swvl1": FORCING_MEAN_SWVL1,
->>>>>>> 666f477e
     }
     hparams.inp_std = {
         "wspeed": FORCING_STD_WSPEED,
         "tp": FORCING_STD_TP,
         "t2": FORCING_STD_T2,
         "rh": FORCING_STD_RH,
-<<<<<<< HEAD
         "skt": FORCING_STD_SKT,
-=======
         "swvl1": FORCING_STD_SWVL1,
->>>>>>> 666f477e
     }
 
     if hparams.smos_input:
