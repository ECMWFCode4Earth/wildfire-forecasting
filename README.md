--- conflicted
+++ resolved
@@ -73,15 +73,11 @@
 ## Running Inference
 
 * **Examples**:<br>
-<<<<<<< HEAD
   The [Inference_2_1.ipynb](examples/Inference_2_1.ipynb), [Inference_4_10.ipynb](examples/Inference_4_10.ipynb), [Inference_4_14.ipynb](examples/Inference_4_14.ipynb), [Inference_7_21.ipynb](examples/Inference_7_21.ipynb)notebooks demonstrate the end-to-end procedure of loading data, creating model from saved checkpoint, and getting the predictions for 2 day input, 1 day output; and 4 day input, 10 day output, 4 day input, 14 day output and 7 day input, 21 day output experiments respectively.
+
 * **Testing data**:<br>
   Ensure the access to fwi-forcings and fwi-reanalysis data. Limited sample data is available at `gs://deepgeff-data-v0` (Released for educational purposes only).
-=======
-  The [Inference_2_1.ipynb](examples/Inference_2_1.ipynb) and [Inference_4_10.ipynb](examples/Inference_4_10.ipynb) notebooks demonstrate the end-to-end procedure of loading data, creating model from saved checkpoint files, and getting the predictions for 2 day input, 1 day output; and 4 day input, 10 day output experiments respectively.
-* **Testing data**:<br>
-  Ensure the access to fwi-forcings and fwi-reanalysis data. Limited sample data is available at `gs://deepfwi-mini-sample` which contains datasets for the 4 main input forcings variables: `t2`, `tp`, `wspeed` and `rh` and output label `fwi-reanalysis` (released for educational purposes only).
->>>>>>> 4ac10207
+
 * **Pre-trained model**:<br>
   All previously trained models are listed in [pre-trained_models.md](src/model/checkpoints/pre-trained_models.md) with associated metadata. Select and download the desired pre-trained model checkpoint file via gsutil from `gs://deepgeff-models-v0`, set the `$CHECKPOINT_FILE`, `$FORCINGS_DIR` and `$REANALYSIS_DIR` directory paths through the flags while running testing or inference.
 
